<<<<<<< HEAD
# Core FastAPI dependencies
fastapi>=0.104.1
uvicorn[standard]>=0.24.0
python-multipart>=0.0.6

# Data handling and validation
pydantic>=2.5.0
numpy>=1.24.0
pillow>=10.0.0

# Computer Vision and ML
ultralytics>=8.0.0
torch>=2.0.0
torchvision>=0.15.0

# HTTP requests (for URL image fetching)
requests>=2.31.0

# Optional: Better performance and additional features
# gunicorn>=21.2.0          # Production WSGI server
# python-jose[cryptography]  # JWT token support if needed
# passlib[bcrypt]            # Password hashing if auth is added

# Development dependencies (uncomment for development)
# pytest>=7.4.0
# pytest-asyncio>=0.21.0
# httpx>=0.25.0             # For testing async HTTP clients
# black>=23.0.0             # Code formatting
# flake8>=6.0.0             # Code linting
# mypy>=1.6.0               # Type checking

# Production optimizations (uncomment for production deployment)
# orjson>=3.9.0             # Faster JSON serialization
# python-dotenv>=1.0.0      # Environment variable management
=======
fastapi
uvicorn
pillow
requests
torch
torchvision
ultralytics
python-multipart
>>>>>>> 878704f6
<|MERGE_RESOLUTION|>--- conflicted
+++ resolved
@@ -1,39 +1,3 @@
-<<<<<<< HEAD
-# Core FastAPI dependencies
-fastapi>=0.104.1
-uvicorn[standard]>=0.24.0
-python-multipart>=0.0.6
-
-# Data handling and validation
-pydantic>=2.5.0
-numpy>=1.24.0
-pillow>=10.0.0
-
-# Computer Vision and ML
-ultralytics>=8.0.0
-torch>=2.0.0
-torchvision>=0.15.0
-
-# HTTP requests (for URL image fetching)
-requests>=2.31.0
-
-# Optional: Better performance and additional features
-# gunicorn>=21.2.0          # Production WSGI server
-# python-jose[cryptography]  # JWT token support if needed
-# passlib[bcrypt]            # Password hashing if auth is added
-
-# Development dependencies (uncomment for development)
-# pytest>=7.4.0
-# pytest-asyncio>=0.21.0
-# httpx>=0.25.0             # For testing async HTTP clients
-# black>=23.0.0             # Code formatting
-# flake8>=6.0.0             # Code linting
-# mypy>=1.6.0               # Type checking
-
-# Production optimizations (uncomment for production deployment)
-# orjson>=3.9.0             # Faster JSON serialization
-# python-dotenv>=1.0.0      # Environment variable management
-=======
 fastapi
 uvicorn
 pillow
@@ -41,5 +5,4 @@
 torch
 torchvision
 ultralytics
-python-multipart
->>>>>>> 878704f6
+python-multipart